--- conflicted
+++ resolved
@@ -22,12 +22,8 @@
     public static function getSubscribedEvents()
     {
         return [
-<<<<<<< HEAD
             KernelEvents::EXCEPTION  => 'onKernelException',
             LabelsAppliedEvent::NAME => 'onLabelsApplied',
-=======
-            LabelsAppliedEvent::NAME => 'onLabelsApplied'
->>>>>>> 47c19cd7
         ];
     }
 
